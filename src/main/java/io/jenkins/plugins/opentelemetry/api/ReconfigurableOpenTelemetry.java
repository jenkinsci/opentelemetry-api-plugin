--- conflicted
+++ resolved
@@ -93,7 +93,6 @@
         logger.log(Level.FINE, () -> "OpenTelemetry configured as NoOp: " + INSTANCE);
     }
 
-<<<<<<< HEAD
     /**
      * Use a factory method for the @{@link Extension} to ensure single instantiation
      * across Jenkins
@@ -117,33 +116,6 @@
      * <p>
      * Initialize as NoOp.
      * </p>
-     *
-=======
-    /**
-     * Use a factory method for the @{@link Extension} to ensure single instantiation
-     * across Jenkins
-     * <p>
-     *     The Jenkins component {@link ReconfigurableOpenTelemetry} is instantiated through the static factory method
-     *     {@link #get()} rather than through the instance constructor to ensure that we have single
-     *     instantiation across Jenkins' @{@link Extension} and Google Guice @{@link com.google.inject.Inject}.
-     * </p>
-     * <p>
-     *     This {@link #get()} factory method works in conjunction with {@link OpenTelemetryApiGuiceModule}
-     * </p>
-     */
-    @Extension(ordinal = Integer.MAX_VALUE)
-    public static ReconfigurableOpenTelemetry get() {
-        int getInvocationCount = GET_INVOCATION_COUNT.incrementAndGet();
-        logger.log(Level.FINE, () -> "get(invocationCount=" + getInvocationCount + "): " + INSTANCE);
-        return INSTANCE;
-    }
-
-    /**
-     * <p>
-     * Initialize as NoOp.
-     * </p>
-
->>>>>>> 85785bcb
      * @see #get()
      */
     public ReconfigurableOpenTelemetry() {
@@ -165,10 +137,6 @@
 
     /**
      * Configure the OpenTelemetry SDK with the given properties and resource disabling the OTel SDK shutdown hook
-<<<<<<< HEAD
-     *
-=======
->>>>>>> 85785bcb
      * @deprecated use {@link #configure(Map, Resource, boolean)} instead
      */
     @Deprecated
@@ -216,11 +184,6 @@
                     .getOpenTelemetrySdk();
             setOpenTelemetryImpl(openTelemetrySdk);
 
-<<<<<<< HEAD
-=======
-            logger.log(Level.INFO, () -> "OpenTelemetry configured: " + ConfigPropertiesUtils.prettyPrintOtelSdkConfig(this.config, this.resource));
-
->>>>>>> 85785bcb
             if (disableShutdownHook) {
                 if (shutdownHook == null) {
                     // nothing to do, no shutdown hook registered
@@ -244,11 +207,8 @@
             this.config = ConfigPropertiesUtils.emptyConfig();
             setOpenTelemetryImpl(OpenTelemetry.noop());
 
-<<<<<<< HEAD
             this.logRecordExporter = NoopLogRecordExporter.getInstance();
 
-=======
->>>>>>> 85785bcb
             logger.log(Level.FINE, () -> "OpenTelemetry configured as NoOp");
         }
 
@@ -268,26 +228,6 @@
         this.traceProviderImpl.setDelegate(openTelemetryImpl.getTracerProvider());
         this.loggerProviderImpl.setDelegate(openTelemetryImpl.getLogsBridge());
         this.eventLoggerProviderImpl.setDelegate(SdkEventLoggerProvider.create(openTelemetryImpl.getLogsBridge()));
-    }
-
-    public String testLogRecordExporter() {
-        return testLogRecordExporter("Test log record");
-    }
-
-    public String testLogRecordExporter(String message) {
-        LogRecordData logRecordData = TestLogRecordData.builder()
-                .setTimestamp(Instant.now())
-                .setResource(resource)
-                .setSeverityText(Severity.INFO.name())
-                .setSeverity(Severity.INFO)
-                .setInstrumentationScopeInfo(InstrumentationScopeInfo.create("io.jenkins.opentelemetry.api"))
-                .setBody(message)
-                .build();
-        CompletableResultCode result = logRecordExporter.export(Collections.singleton(logRecordData));
-        result.join(1, TimeUnit.SECONDS);
-        String resultMessage = "testLogRecordExporter(): result(success: " + result.isSuccess() + "done: " + result.isDone() + "), " + logRecordExporter + ", " + logRecordData + " -";
-        logger.log(Level.INFO, resultMessage);
-        return resultMessage;
     }
 
     @PreDestroy
@@ -393,7 +333,6 @@
             openTelemetryLifecycleListener.afterConfiguration(this.config);
         });
     }
-<<<<<<< HEAD
 
     /**
      * Noop implementation of {@link LogRecordExporter}
@@ -428,6 +367,4 @@
             return "NoopLogRecordExporter";
         }
     }
-=======
->>>>>>> 85785bcb
 }